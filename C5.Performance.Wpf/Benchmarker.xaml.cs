﻿using System;
using System.Threading;
using System.Windows;
using System.Windows.Threading;
using C5.Performance.Wpf.Benchmarks;
using C5.UserGuideExamples.intervals;
using Microsoft.Win32;

namespace C5.Performance.Wpf
{
    // Tool for running and plotting benchmarks that are of type Benchmarkable.
    public partial class Benchmarker
    {
        #region Benchmark setup
        // Parameters for running the benchmarks
<<<<<<< HEAD
        private const int MinCollectionSize = 1600;
        private const int MaxCollectionSize = 1200000;//TrainUtilities.TrainSetACount;
=======
        private const int MinCollectionSize = 100;
        private const int MaxCollectionSize = TrainUtilities.DataSetBCount;
>>>>>>> 81415b13
        private const int CollectionMultiplier = 2;
        private const int StandardRepeats = 10;
        private const double MaxExecutionTimeInSeconds = 0.25;
        private readonly Plotter _plotter;
        internal int MaxIterations;
        // Every time we benchmark we count this up in order to get a new color for every benchmark
        private int _lineSeriesIndex;
        private int _maxCount = Int32.MaxValue / 10;
        private int _repeats = StandardRepeats;
        private bool _runSequential;
        private bool _runWarmups = true;

        // These are the benchmarks that will be run by the benchmarker.
        private static Benchmarkable[] Benchmarks
        {
            get
            {
                return new Benchmarkable[]
                {
                    new DITSearchRecursiveBenchmark(), 
                    new DITSearchIterativeBenchmark(), 
                    new DITSearchBenchmark(), 
                    new IBSSearchBenchmark(), 
                    
//                    new DITTrainConstructBenchmark(), 
//                    new DITTrainRemoveBenchmark(), 
<<<<<<< HEAD
//                    new DITTrainSearchRecursiveBenchmark(), 
//                    new DITTrainSearchIterativeBenchmark(),
//                    new DITTrainSearchBenchmark(), 
=======
                    new DITTrainSearchSelectiveBenchmark(),
                    new DITTrainSearchBenchmark(), 
>>>>>>> 81415b13
//                    new IBSTrainConstructBenchmark(), 
//                    new IBSTrainRemoveBenchmark(), 
//                    new IBSTrainSearchBenchmark(), 
                };
            }
        }
        #endregion

        #region Constructor
        public Benchmarker()
        {
            MaxIterations = Convert.ToInt32(Math.Round(Math.Log(MaxCollectionSize)));
            _plotter = Plotter.CreatePlotter();
            DataContext = _plotter;
        }
        #endregion

        #region Benchmark Running
        // Method that gets called when the benchmark button is used.
        private void benchmarkStart(object sender, RoutedEventArgs e)
        {
            runSequentialCheckBox.IsEnabled = false;
            logarithmicXAxisCheckBox.IsEnabled = false;

            // This benchmark is the one we use to compare with Sestoft's cmd line version of the tool
            var thread = _runSequential
                ? new Thread(() => runBenchmarks(Benchmarks))
                : new Thread(() => runBenchmarksParallel(Benchmarks));
            //CheckBox checkbox = (CheckBox)this.Controls.Find("checkBox" + input.toString())[0];
            thread.Start();
        }

        // Sequential run of all the benchmarks.
        private void runBenchmarks(params Benchmarkable[] benchmarks)
        {
            //runSequential;
            foreach (var b in benchmarks)
            {
                _plotter.AddAreaSeries(b.BenchMarkName());
                for (b.CollectionSize = MinCollectionSize;
                    b.CollectionSize < MaxCollectionSize;
                    b.CollectionSize *= CollectionMultiplier)
                {
                    updateStatusLabel("Running " + b.BenchMarkName() + " with collection size " + b.CollectionSize);
                    var benchmark = b.Benchmark(_maxCount, _repeats, MaxExecutionTimeInSeconds, this, _runWarmups);
                    Dispatcher.Invoke(DispatcherPriority.Normal, new Action(() =>
                        _plotter.AddDataPoint(_lineSeriesIndex, benchmark)));
                    Thread.Sleep(100);
                    updateProgressBar(benchmarks.Length);
                }
                _lineSeriesIndex++;
            }
            UpdateRunningLabel("");
            updateStatusLabel("Finished");
            Thread.Sleep(1000);
            updateStatusLabel("");
        }

        // "Parallel" run of all the benchmarks. Each benchmarkable will get 1 run after another. Making it easier to compare benchmarks as they run.
        private void runBenchmarksParallel(params Benchmarkable[] benchmarks)
        {
            foreach (var benchmarkable in benchmarks)
                _plotter.AddAreaSeries(benchmarkable.BenchMarkName());
            var collectionSize = MinCollectionSize;
            while (collectionSize < MaxCollectionSize)
            {
                _lineSeriesIndex = 0;
                foreach (var b in benchmarks)
                {
                    b.CollectionSize = collectionSize;
                    updateStatusLabel("Running " + b.BenchMarkName() + " with collection size " + collectionSize);
                    var benchmark = b.Benchmark(_maxCount, _repeats, MaxExecutionTimeInSeconds, this, _runWarmups);
                    Dispatcher.Invoke(DispatcherPriority.Normal, new Action(() =>
                        _plotter.AddDataPoint(_lineSeriesIndex, benchmark)));
                    Thread.Sleep(100);
                    _lineSeriesIndex++;
                    updateProgressBar(benchmarks.Length);
                }
                collectionSize *= CollectionMultiplier;
            }
            UpdateRunningLabel("");
            updateStatusLabel("Finished");
            Thread.Sleep(1000);
            updateStatusLabel("");
        }
        #endregion

        #region Util
        private void savePdf(object sender, RoutedEventArgs routedEventArgs)
        {
            var dlg = new SaveFileDialog
            {
                FileName = Benchmarks[0].BenchMarkName(),
                DefaultExt = ".pdf",
                Filter = "PDF documents (.pdf)|*.pdf"
            };

            // Show save file dialog box
            var result = dlg.ShowDialog();
            if (result != true) return;

            // Save document
            var path = dlg.FileName;
            _plotter.ExportPdf(path, ActualWidth, ActualHeight);
        }
        #endregion

        #region UI Utils
        private void updateProgressBar(int numberOfBenchmarks)
        {
            Dispatcher.Invoke(DispatcherPriority.Normal,
                new Action(() => progress.Value += (100.0 / MaxIterations) / numberOfBenchmarks));
        }

        private void updateStatusLabel(String s)
        {
            Dispatcher.Invoke(DispatcherPriority.Normal, new Action(() => StatusLabel.Content = s));
        }

        public void UpdateRunningLabel(String s)
        {
            Dispatcher.Invoke(DispatcherPriority.Normal, new Action(() => RunningLabel.Content = s));
        }

        private void CheckBox_Checked_RunWarmups(object sender, RoutedEventArgs e)
        {
            _runWarmups = true;
        }

        private void CheckBox_Unchecked_RunWarmups(object sender, RoutedEventArgs e)
        {
            _runWarmups = false;
        }

        private void CheckBox_Checked_RunQuick(object sender, RoutedEventArgs e)
        {
            _repeats = 1;
            _maxCount = Int32.MaxValue / 1000;
        }

        private void CheckBox_Unchecked_RunQuick(object sender, RoutedEventArgs e)
        {
            _repeats = StandardRepeats;
            _maxCount = Int32.MaxValue / 10;
        }
        
        private void CheckBox_Checked_LogarithmicXAxis(object sender, RoutedEventArgs e)
        {
            _plotter.ToggleLogarithmicAxis(true);
        }

        private void CheckBox_Unchecked_LogarithmicXAxis(object sender, RoutedEventArgs e)
        {
            _plotter.ToggleLogarithmicAxis(false);
        }

        private void CheckBox_Checked_RunSequential(object sender, RoutedEventArgs e)
        {
            _runSequential = true;
        }

        private void CheckBox_Unchecked_RunSequential(object sender, RoutedEventArgs e)
        {
            _runSequential = false;
        }

        private void ProgressBar_ValueChanged(object sender, RoutedPropertyChangedEventArgs<double> e)
        {
        }
        #endregion
    }
}<|MERGE_RESOLUTION|>--- conflicted
+++ resolved
@@ -13,13 +13,8 @@
     {
         #region Benchmark setup
         // Parameters for running the benchmarks
-<<<<<<< HEAD
         private const int MinCollectionSize = 1600;
         private const int MaxCollectionSize = 1200000;//TrainUtilities.TrainSetACount;
-=======
-        private const int MinCollectionSize = 100;
-        private const int MaxCollectionSize = TrainUtilities.DataSetBCount;
->>>>>>> 81415b13
         private const int CollectionMultiplier = 2;
         private const int StandardRepeats = 10;
         private const double MaxExecutionTimeInSeconds = 0.25;
@@ -39,21 +34,16 @@
             {
                 return new Benchmarkable[]
                 {
-                    new DITSearchRecursiveBenchmark(), 
-                    new DITSearchIterativeBenchmark(), 
-                    new DITSearchBenchmark(), 
-                    new IBSSearchBenchmark(), 
-                    
+//                    new DITSearchRecursiveBenchmark(), 
+//                    new DITSearchIterativeBenchmark(), 
+//                    new DITSearchBenchmark(), 
+//                    new IBSSearchBenchmark(), 
 //                    new DITTrainConstructBenchmark(), 
 //                    new DITTrainRemoveBenchmark(), 
-<<<<<<< HEAD
 //                    new DITTrainSearchRecursiveBenchmark(), 
-//                    new DITTrainSearchIterativeBenchmark(),
 //                    new DITTrainSearchBenchmark(), 
-=======
-                    new DITTrainSearchSelectiveBenchmark(),
+//                    new DITTrainSearchSelectiveBenchmark(),
                     new DITTrainSearchBenchmark(), 
->>>>>>> 81415b13
 //                    new IBSTrainConstructBenchmark(), 
 //                    new IBSTrainRemoveBenchmark(), 
 //                    new IBSTrainSearchBenchmark(), 
