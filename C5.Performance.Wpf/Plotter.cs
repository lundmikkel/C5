--- conflicted
+++ resolved
@@ -51,7 +51,6 @@
             sizeAxis.MinorGridlineStyle = LineStyle.Dot;
 
             // Comment in the line with the axis you want
-<<<<<<< HEAD
             var valueAxis = new LinearAxis
                 {
                     Position = AxisPosition.Left,
@@ -61,15 +60,6 @@
                     MinorGridlineStyle = LineStyle.Dot
                 };
 
-=======
-            var valueAxis = logarithmicXAxis ? (Axis)new LogarithmicAxis() : new LinearAxis();
-            valueAxis.Position = AxisPosition.Left;
-            valueAxis.AxisTitleDistance = 10;
-            valueAxis.Title = "Execution Time in nanoseconds";
-            valueAxis.MajorGridlineStyle = LineStyle.Solid;
-            valueAxis.MinorGridlineStyle = LineStyle.Dot;
-            
->>>>>>> 374b6d43
             sizeAxis.AbsoluteMinimum = 0;
             valueAxis.AbsoluteMinimum = 0;
 
@@ -97,11 +87,7 @@
                 areaSeries.Points.Add(new DataPoint(benchmark.CollectionSize,
                     (benchmark.MeanTime + benchmark.StandardDeviation)));
                 areaSeries.Points2.Add(new DataPoint(benchmark.CollectionSize,
-<<<<<<< HEAD
-                    (benchmark.MeanTime - benchmark.StandardDeviation) / 10e8));
-=======
                     (benchmark.MeanTime - benchmark.StandardDeviation)));
->>>>>>> 374b6d43
             }
             PlotModel.RefreshPlot(true);
 
